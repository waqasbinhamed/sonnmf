--- conflicted
+++ resolved
@@ -157,38 +157,6 @@
 # - swimmer_experiments.ipynb: Swimmer image analysis
 ```
 
-<<<<<<< HEAD
-=======
-## Experiments
-
- 1. Synthetic data (`synthetic_experiments.ipynb`) compares the algorithm against standard NMF on a toy example. It also compares the proximal averaging algorithm against other solvers for the W sub-problem.
-
- 2. Jasper Ridge (`jasper_experiments.ipynb`) and Urban (`urban_experiments.ipynb`) demonstrate the SONNMF's application to hyperspectral unmixing.
-
- 3. Swimmer dataset consists of 256 figures with each 20-by-11
-pixel of a skeleton body “swimming". The notebook (`swimmer_experiments.ipynb`) applies NMF on this dataset.
-
-
-## Algorithm Details
-
-SONNMF solves the optimization problem:
-
-```
-min_{W≥0,H≥0} 0.5||M - WH||²_F + λ·g(W) + γ·h(W) + i(H)
-```
-
-Where:
-- `g(W)` is the sum-of-norms regularization term
-- `h(W)` is the non-negactivity constraint on W
-- `i(H)`  is the non-negactivity constraint on H
-- `λ, γ` are regularization parameters
-
-The algorithm uses:
-- **Block Coordinate Descent**: Alternating optimization of W and H
-- **Proximal Averaging**: Efficient solver for the W-subproblem
-- **Projected Gradient**: Fast updates for the H-subproblem
-
->>>>>>> cefae1aa
 ## Citation
 
 If you use this code in your research, please cite our paper:
@@ -213,4 +181,4 @@
 
 For questions about the paper or implementation, contact the authors:
 - [Andersen Ang](https://angms.science)
-- [Waqas Bin Hamed](mailto:waqasbinhamed@gmail.com)+- [Waqas Bin Hamed](mailto:waqasbinhamed@gmail.com)
